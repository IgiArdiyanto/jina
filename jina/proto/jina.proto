--- conflicted
+++ resolved
@@ -110,16 +110,11 @@
         // a local file path, or a remote url starts with http or https points to a document
         string file_path = 11;
 
-<<<<<<< HEAD
-        // a ndarray document
+       // the ndarray of the image/audio/video document
         NdArray blob = 12;
 
         // a text document
         string text = 13;
-=======
-       // the ndarray of the image/audio/video document
-        NdArray blob = 12;
->>>>>>> ef60ece4
     }
 
     // list of the chunks of this document
