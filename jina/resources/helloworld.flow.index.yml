--- conflicted
+++ resolved
@@ -3,31 +3,10 @@
   logserver: $WITH_LOGSERVER
   compress_hwm: 1024
 pods:
-<<<<<<< HEAD
-  chunk_seg:
-    uses: $RESOURCE_DIR/helloworld.crafter.yml
-    replicas: $REPLICAS
-    read_only: true
-  doc_idx:
-    uses: $RESOURCE_DIR/helloworld.indexer.doc.yml
-  encode:
-    uses: $RESOURCE_DIR/helloworld.encoder.yml
-    needs: chunk_seg
-    replicas: $REPLICAS
-  chunk_idx:
-    uses: $RESOURCE_DIR/helloworld.indexer.chunk.yml
-    replicas: $SHARDS
-    separated_workspace: true
-  join_all:
-    uses: _merge
-    needs: [doc_idx, chunk_idx]
-    read_only: true
-=======
   encode:
     yaml_path: $RESOURCE_DIR/helloworld.encoder.yml
     replicas: $REPLICAS
   index:
     yaml_path: $RESOURCE_DIR/helloworld.indexer.yml
     replicas: $SHARDS
-    separated_workspace: true
->>>>>>> 3b21955e
+    separated_workspace: true