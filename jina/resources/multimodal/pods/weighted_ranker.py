from jina.executors.rankers import Chunk2DocRanker


class WeightedRanker(Chunk2DocRanker):
    """
    Ranker for multimodal example.

    Will give the scores to chunk data according to weight.
    """

    required_keys = {'weight'}

<<<<<<< HEAD
    def score(self, match_idx, query_chunk_meta, match_chunk_meta, *args, **kwargs):
        """
        Given a set of queries (that may correspond to the chunks of a root level query) and a set of matches
        corresponding to the same parent id, compute the matching score of the common parent of the set of matches.
        Returns a score corresponding to the score of the parent document of the matches in `match_idx`

        :param match_idx: A [N x 4] numpy ``ndarray``, column-wise:
                - ``match_idx[:, 0]``: ``parent_id`` of the matched docs, integer
                - ``match_idx[:, 1]``: ``id`` of the matched chunks, integer
                - ``match_idx[:, 2]``: ``id`` of the query chunks, integer
                - ``match_idx[:, 3]``: distance/metric/score between the query and matched chunks, float.
                All the matches belong to the same `parent`
        :param query_chunk_meta: The meta information of the query chunks, where the key is query chunks' ``chunk_id``,
            the value is extracted by the ``query_required_keys``.
        :param match_chunk_meta: The meta information of the matched chunks, where the key is matched chunks'
            ``chunk_id``, the value is extracted by the ``match_required_keys``.
        :param args: Extra positional arguments
        :param kwargs: Extra keyword arguments
        :return: Return the score associated to the parent id of the matches
        """

=======
    def _get_score(
        self, match_idx, query_chunk_meta, match_chunk_meta, *args, **kwargs
    ):
>>>>>>> 640daf4d
        scores = match_idx[[self.COL_QUERY_CHUNK_ID, self.COL_SCORE]]

        weight_score = 0.0
        for k, v in scores:
            vv = 1 / (1 + v)
            weight_score += query_chunk_meta[k]['weight'] * vv

        return weight_score<|MERGE_RESOLUTION|>--- conflicted
+++ resolved
@@ -10,7 +10,6 @@
 
     required_keys = {'weight'}
 
-<<<<<<< HEAD
     def score(self, match_idx, query_chunk_meta, match_chunk_meta, *args, **kwargs):
         """
         Given a set of queries (that may correspond to the chunks of a root level query) and a set of matches
@@ -32,11 +31,6 @@
         :return: Return the score associated to the parent id of the matches
         """
 
-=======
-    def _get_score(
-        self, match_idx, query_chunk_meta, match_chunk_meta, *args, **kwargs
-    ):
->>>>>>> 640daf4d
         scores = match_idx[[self.COL_QUERY_CHUNK_ID, self.COL_SCORE]]
 
         weight_score = 0.0
