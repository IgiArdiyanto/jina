import re
import string
from typing import Dict, List

from jina.executors.decorators import batching, as_ndarray
from jina.executors.encoders import BaseTextEncoder
from jina.executors.rankers import Chunk2DocRanker
from jina.executors.segmenters import BaseSegmenter
import numpy as np

<<<<<<< HEAD

class DummySentencizer(BaseSegmenter):
=======
>>>>>>> 640daf4d

class DummySentencizer(BaseSegmenter):
    def __init__(self, *args, **kwargs):
        super().__init__(*args, **kwargs)

        punct_chars = [',']
        self._slit_pat = re.compile(
            '\s*([^{0}]+)(?<!\s)[{0}]*'.format(''.join(set(punct_chars)))
        )

    def segment(self, text: str, *args, **kwargs) -> List[Dict]:
        """
        Split the text into sentences.

        :param text: the raw text
        :return: a list of chunks
        """
        results = []
        ret = [
            (m.group(0), m.start(), m.end()) for m in re.finditer(self._slit_pat, text)
        ]
        if not ret:
            ret = [(text, 0, len(text))]
        for ci, (r, s, e) in enumerate(ret):
            f = ''.join(filter(lambda x: x in string.printable, r))
            f = re.sub('\n+', ' ', f).strip()
            f = f[:100]
            results.append(dict(text=f))
        return results


class DummyMinRanker(Chunk2DocRanker):
    """
    :class:`MinRanker` calculates the score of the matched doc from the matched chunks. For each matched doc, the score
        is `1 / (1 + s)`, where `s` is the minimal score from all the matched chunks belonging to this doc.

    .. warning:: Here we suppose that the smaller chunk score means the more similar.
    """

    def __init__(self, *args, **kwargs):
        super().__init__(*args, **kwargs)
<<<<<<< HEAD

    def score(self, match_idx, query_chunk_meta, match_chunk_meta, *args, **kwargs):
        return 1. / (1. + match_idx[self.COL_SCORE].min())
=======
        import warnings

        warnings.warn(
            "MinRanker is deprecated. Please use SimpleAggregateRanker instead",
            DeprecationWarning,
            stacklevel=2,
        )

    def _get_score(
        self, match_idx, query_chunk_meta, match_chunk_meta, *args, **kwargs
    ):
        return self.get_doc_id(match_idx), 1.0 / (1.0 + match_idx[self.COL_SCORE].min())
>>>>>>> 640daf4d


class DummyOneHotTextEncoder(BaseTextEncoder):
    """
    One-hot Encoder encodes the characters into one-hot vectors. ONLY FOR TESTING USAGES.
    :param on_value: the default value for the locations represented by characters
    :param off_value: the default value for the locations not represented by characters
    """

    def __init__(self, on_value: float = 1, off_value: float = 0, *args, **kwargs):
        super().__init__(*args, **kwargs)
        self.offset = 32
        self.dim = (
            127 - self.offset + 2
        )  # only the Unicode code point between 32 and 127 are embedded, and the rest are considered as ``UNK```
        self.unk = self.dim
        self.on_value = on_value
        self.off_value = off_value
        self.embeddings = None

    def post_init(self):
<<<<<<< HEAD
        self.embeddings = np.eye(self.dim) * self.on_value + \
                          (np.ones((self.dim, self.dim)) - np.eye(self.dim)) * self.off_value
=======
        self.embeddings = (
            np.eye(self.dim) * self.on_value
            + (np.ones((self.dim, self.dim)) - np.eye(self.dim)) * self.off_value
        )
>>>>>>> 640daf4d

    @batching
    @as_ndarray
    def encode(self, data: 'np.ndarray', *args, **kwargs) -> 'np.ndarray':
        """

        :param data: each row is one character, an 1d array of string type (data.dtype.kind == 'U') in size B
        :return: an ndarray of `B x D`
        """
        output = []
        for r in data:
            r_emb = [
                ord(c) - self.offset if self.offset <= ord(c) <= 127 else self.unk
                for c in r
            ]
            output.append(self.embeddings[r_emb, :].sum(axis=0))
        return np.array(output)<|MERGE_RESOLUTION|>--- conflicted
+++ resolved
@@ -8,11 +8,6 @@
 from jina.executors.segmenters import BaseSegmenter
 import numpy as np
 
-<<<<<<< HEAD
-
-class DummySentencizer(BaseSegmenter):
-=======
->>>>>>> 640daf4d
 
 class DummySentencizer(BaseSegmenter):
     def __init__(self, *args, **kwargs):
@@ -54,24 +49,9 @@
 
     def __init__(self, *args, **kwargs):
         super().__init__(*args, **kwargs)
-<<<<<<< HEAD
 
     def score(self, match_idx, query_chunk_meta, match_chunk_meta, *args, **kwargs):
-        return 1. / (1. + match_idx[self.COL_SCORE].min())
-=======
-        import warnings
-
-        warnings.warn(
-            "MinRanker is deprecated. Please use SimpleAggregateRanker instead",
-            DeprecationWarning,
-            stacklevel=2,
-        )
-
-    def _get_score(
-        self, match_idx, query_chunk_meta, match_chunk_meta, *args, **kwargs
-    ):
-        return self.get_doc_id(match_idx), 1.0 / (1.0 + match_idx[self.COL_SCORE].min())
->>>>>>> 640daf4d
+        return 1.0 / (1.0 + match_idx[self.COL_SCORE].min())
 
 
 class DummyOneHotTextEncoder(BaseTextEncoder):
@@ -93,15 +73,10 @@
         self.embeddings = None
 
     def post_init(self):
-<<<<<<< HEAD
-        self.embeddings = np.eye(self.dim) * self.on_value + \
-                          (np.ones((self.dim, self.dim)) - np.eye(self.dim)) * self.off_value
-=======
         self.embeddings = (
             np.eye(self.dim) * self.on_value
             + (np.ones((self.dim, self.dim)) - np.eye(self.dim)) * self.off_value
         )
->>>>>>> 640daf4d
 
     @batching
     @as_ndarray
